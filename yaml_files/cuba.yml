--- conflicted
+++ resolved
@@ -536,7 +536,26 @@
     shape: [1]
     type: integer
 
-<<<<<<< HEAD
+  VECTOR:
+    definition: A vector in 3D geometric space
+    shape: [3]
+    type: double
+
+  POINT:
+    definition: A point in a 3D space system
+    shape: [3]
+    type: double
+
+  FACE:
+    definition: A face of a three dimensional object defined by the nodes
+    shape: [1]
+    type: double
+
+  THERMODYNAMIC_ENSEMBLE:
+    definition: Thermodynamic ensemble
+    shape: [1]
+    type: string
+
   LATTICE_UC_ABC:
     definition: Lattice translation vectors lengths (a, b, c) of an atomic unit cell
     shape: [3]
@@ -591,24 +610,3 @@
     definition: Padding width in -X, +X, -Y, +Y, -Z and +Z directions for components with STL shape
     shape: [6]
     type: double
-=======
-  VECTOR:
-    definition: A vector in 3D geometric space
-    shape: [3]
-    type: double
-
-  POINT:
-    definition: A point in a 3D space system
-    shape: [3]
-    type: double
-
-  FACE:
-    definition: A face of a three dimensional object defined by the nodes
-    shape: [1]
-    type: double
-
-  THERMODYNAMIC_ENSEMBLE:
-    definition: Thermodynamic ensemble
-    shape: [1]
-    type: string
->>>>>>> afa2b224
